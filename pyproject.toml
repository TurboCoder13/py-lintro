[build-system]
requires = ["setuptools==80.9.0", "wheel"]
build-backend = "setuptools.build_meta"

[project]
name = "lintro"
version = "0.1.0"
description = "A unified CLI tool for code formatting, linting, and quality assurance"
readme = "README.md"
authors = [
    {name = "Your Name", email = "your.email@example.com"}
]
license = {text = "MIT"}
classifiers = [
    "Programming Language :: Python :: 3",
    "License :: OSI Approved :: MIT License",
    "Operating System :: OS Independent",
]
requires-python = "==3.13.5"
dependencies = [
    "click==8.2.1",
    "darglint==1.8.1",
    "loguru==0.7.3",
    "tabulate==0.9.0",
    "yamllint==1.37.1",
]

[project.optional-dependencies]
dev = [
<<<<<<< HEAD
    "pytest>=8.4.0",
    "pytest-cov>=6.1.0",
    "pytest-mock>=3.14.0",
    "tox==4.27.0",
    "allure-pytest==2.14.3",
=======
    "pytest==8.4.1",
    "pytest-cov==6.2.1",
    "pytest-mock==3.14.1",
    "tox>=4.26.0",
    "allure-pytest>=2.14.0",
>>>>>>> a8ed5014
    "ruff",
    "mypy",
    "coverage-badge==1.1.2",
]
test = [
    "pytest==8.4.1",
    "pytest-cov==6.2.1",
    "pytest-mock==3.14.1",
]
typing = [
    "types-setuptools==80.9.0.20250529",
    "types-tabulate==0.9.0.20241207",
]

[project.scripts]
lintro = "lintro.cli:main"

[tool.setuptools]
packages = ["lintro", "lintro.tools"]

[tool.pytest.ini_options]
testpaths = ["tests"]
python_files = "test_*.py"
python_classes = "Test*"
python_functions = "test_*" 

[dependency-groups]
dev = [
    "pytest==8.4.1",
    "pytest-cov==6.2.1",
    "pytest-mock==3.14.1",
]

<|MERGE_RESOLUTION|>--- conflicted
+++ resolved
@@ -27,19 +27,11 @@
 
 [project.optional-dependencies]
 dev = [
-<<<<<<< HEAD
-    "pytest>=8.4.0",
-    "pytest-cov>=6.1.0",
-    "pytest-mock>=3.14.0",
-    "tox==4.27.0",
-    "allure-pytest==2.14.3",
-=======
     "pytest==8.4.1",
     "pytest-cov==6.2.1",
     "pytest-mock==3.14.1",
-    "tox>=4.26.0",
-    "allure-pytest>=2.14.0",
->>>>>>> a8ed5014
+    "tox>=4.27.0",
+    "allure-pytest>=2.14.3",
     "ruff",
     "mypy",
     "coverage-badge==1.1.2",
