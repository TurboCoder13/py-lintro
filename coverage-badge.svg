<?xml version="1.0" encoding="UTF-8"?>
<svg xmlns="http://www.w3.org/2000/svg" width="99" height="20">
    <linearGradient id="b" x2="0" y2="100%">
        <stop offset="0" stop-color="#bbb" stop-opacity=".1"/>
        <stop offset="1" stop-opacity=".1"/>
    </linearGradient>
    <clipPath id="a">
        <rect width="99" height="20" rx="3" fill="#fff"/>
    </clipPath>
    <g clip-path="url(#a)">
        <path fill="#555" d="M0 0h63v20H0z"/>
<<<<<<< HEAD
        <path fill="#dfb317" d="M63 0h36v20H63z"/>
        <path fill="url(#b)" d="M0 0h99v20H0z"/>
    </g>
    <g fill="#fff" text-anchor="middle" font-family="DejaVu Sans,Verdana,Geneva,sans-serif" font-size="110">
        <text x="325" y="150" fill="#010101" fill-opacity=".3" transform="scale(.1)" textLength="530">coverage</text>
        <text x="325" y="140" transform="scale(.1)" textLength="530">coverage</text>
        <text x="800" y="150" fill="#010101" fill-opacity=".3" transform="scale(.1)" textLength="260">67.0%</text>
        <text x="800" y="140" transform="scale(.1)" textLength="260">67.0%</text>
=======
        <path fill="#e05d44" d="M63 0h36v20H63z"/>
        <path fill="url(#b)" d="M0 0h99v20H0z"/>
    </g>
    <g fill="#fff" text-anchor="middle" font-family="DejaVu Sans,Verdana,Geneva,sans-serif" font-size="11">
        <text x="31.5" y="15" fill="#010101" fill-opacity=".3">coverage</text>
        <text x="31.5" y="14">coverage</text>
        <text x="80" y="15" fill="#010101" fill-opacity=".3">30%</text>
        <text x="80" y="14">30%</text>
>>>>>>> a3ac40d4
    </g>
</svg><|MERGE_RESOLUTION|>--- conflicted
+++ resolved
@@ -9,7 +9,6 @@
     </clipPath>
     <g clip-path="url(#a)">
         <path fill="#555" d="M0 0h63v20H0z"/>
-<<<<<<< HEAD
         <path fill="#dfb317" d="M63 0h36v20H63z"/>
         <path fill="url(#b)" d="M0 0h99v20H0z"/>
     </g>
@@ -18,15 +17,7 @@
         <text x="325" y="140" transform="scale(.1)" textLength="530">coverage</text>
         <text x="800" y="150" fill="#010101" fill-opacity=".3" transform="scale(.1)" textLength="260">67.0%</text>
         <text x="800" y="140" transform="scale(.1)" textLength="260">67.0%</text>
-=======
         <path fill="#e05d44" d="M63 0h36v20H63z"/>
         <path fill="url(#b)" d="M0 0h99v20H0z"/>
     </g>
-    <g fill="#fff" text-anchor="middle" font-family="DejaVu Sans,Verdana,Geneva,sans-serif" font-size="11">
-        <text x="31.5" y="15" fill="#010101" fill-opacity=".3">coverage</text>
-        <text x="31.5" y="14">coverage</text>
-        <text x="80" y="15" fill="#010101" fill-opacity=".3">30%</text>
-        <text x="80" y="14">30%</text>
->>>>>>> a3ac40d4
-    </g>
 </svg>