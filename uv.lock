--- conflicted
+++ resolved
@@ -222,16 +222,10 @@
 
 [package.metadata.requires-dev]
 dev = [
-<<<<<<< HEAD
     { name = "coverage-badge", specifier = ">=1.1.2" },
     { name = "pytest", specifier = ">=8.4.1" },
     { name = "pytest-cov", specifier = ">=6.2.1" },
     { name = "pytest-mock", specifier = ">=3.14.1" },
-=======
-    { name = "pytest", specifier = "==8.4.1" },
-    { name = "pytest-cov", specifier = "==6.2.1" },
-    { name = "pytest-mock", specifier = "==3.14.1" },
->>>>>>> 8c1ff7e2
 ]
 
 [[package]]
